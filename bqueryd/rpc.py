import logging
import zmq
import time
import os
import redis
import random
import bqueryd
import boto
import smart_open
import binascii
from bqueryd.messages import msg_factory, RPCMessage, ErrorMessage
import traceback
import json
import tempfile
import tarfile
from tarfile import TarFile, TarError
try:
    from cStringIO import StringIO
except ImportError:
    from StringIO import StringIO
import glob
import pandas as pd
from bquery import ctable
from bqueryd.tool import rm_file_or_dir


class RPCError(Exception):
    """Base class for exceptions in this module."""
    pass


class RPC(object):
    def connect_socket(self):
        reply = None
        for c in self.controllers:
            self.logger.debug('Establishing socket connection to %s' % c)
            tmp_sock = self.context.socket(zmq.REQ)
            tmp_sock.setsockopt(zmq.RCVTIMEO, 2000)
            tmp_sock.setsockopt(zmq.LINGER, 0)
            tmp_sock.identity = self.identity
            tmp_sock.connect(c)
            # first ping the controller to see if it responds at all
            msg = RPCMessage({'payload': 'ping'})
            tmp_sock.send_json(msg)
            try:
                reply = msg_factory(tmp_sock.recv_json())
                self.address = c
                break
            except:
                traceback.print_exc()
                continue
        if reply:
            # Now set the timeout to the actual requested
            self.logger.debug("Connection OK, setting network timeout to %s milliseconds", self.timeout*1000)
            self.controller = tmp_sock
            self.controller.setsockopt(zmq.RCVTIMEO, self.timeout*1000)
        else:
            raise Exception('No controller connection')


    def __init__(self, address=None, timeout=120, redis_url='redis://127.0.0.1:6379/0', loglevel=logging.INFO, retries=3):
        self.logger = bqueryd.logger.getChild('rpc')
        self.logger.setLevel(loglevel)
        self.context = zmq.Context()
        self.redis_url = redis_url
        redis_server = redis.from_url(redis_url)
        self.retries = retries
        self.timeout = timeout
        self.identity = binascii.hexlify(os.urandom(8))

        if not address:
            # Bind to a random controller
            controllers = list(redis_server.smembers(bqueryd.REDIS_SET_KEY))
            if len(controllers) < 1:
                raise Exception('No Controllers found in Redis set: ' + bqueryd.REDIS_SET_KEY)
            random.shuffle(controllers)
        else:
            controllers = [address]
        self.controllers = controllers
        self.connect_socket()


    def __getattr__(self, name):

        def _rpc(*args, **kwargs):
            self.logger.debug('Call %s on %s' % (name, self.address))
            start_time = time.time()
            params = {}
            if args:
                params['args'] = args
            if kwargs:
                params['kwargs'] = kwargs
            # We do not want string args to be converted into unicode by the JSON machinery
            # bquery ctable does not like col names to be unicode for example
            msg = RPCMessage({'payload': name})
            msg.add_as_binary('params', params)
            rep = None
            for x in range(self.retries):
                try:
                    self.controller.send_json(msg)
                    rep = self.controller.recv()
                    break
                except Exception, e:
                    self.controller.close()
                    self.logger.critical(e)
                    if x == self.retries:
                        raise e
                    else:
                        self.logger.debug("Error, retrying %s" % (x+1))
                        self.connect_socket()
                        pass
            if not rep:
                raise RPCError("No response from DQE, retries %s exceeded" % self.retries)
            try:
                # The results returned from controller is a tarfile with all the results, convert it to a Dataframe
                if name == 'groupby':
                    _, groupby_col_list, agg_list, where_terms_list = args[0], args[1], args[2], args[3]
                    result = self.uncompress_groupby_to_df(rep, groupby_col_list, agg_list, where_terms_list, aggregate=kwargs.get('aggregate', False))
                else:
                    rep = msg_factory(json.loads(rep))
                    result = rep.get_from_binary('result')
            except (ValueError, TypeError):
                result = rep
            if isinstance(rep, ErrorMessage):
                raise RPCError(rep.get('payload'))
            stop_time = time.time()
            self.last_call_duration = stop_time - start_time
            return result

        return _rpc

    def distribute(self, filenames, bucket):
        'Upload a local filename to the specified S3 bucket, and then issue a download command using the hash of the file'

        for filename in filenames:
            if filename[0] != '/':
                filepath = os.path.join(bqueryd.DEFAULT_DATA_DIR, filename)
            else:
                filepath = filename
            if not os.path.exists(filepath):
                raise RPCError('Filename %s not found' % filepath)

            # Try to compress the whole bcolz direcory into a single zipfile
            tmpzip_filename, signature = bqueryd.util.zip_to_file(filepath, bqueryd.INCOMING)

            s3_conn = boto.connect_s3()
            s3_bucket = s3_conn.get_bucket(bucket, validate=False)
            key = s3_bucket.get_key(filename, validate=False)

            # Use smart_open to stream the file into S3 as the files can get very large
            with smart_open.smart_open(key, mode='wb') as fout:
                fout.write(open(tmpzip_filename).read())

            os.remove(tmpzip_filename)

        signature = self.download(filenames=filenames, bucket=bucket)

        return signature

<<<<<<< HEAD
    def get_download_data(self):
        redis_server = redis.from_url(self.redis_url)
        tickets = set(redis_server.keys(bqueryd.REDIS_TICKET_KEY_PREFIX+'*'))
        data = {}
        for ticket in tickets:
            tmp = redis_server.hgetall(ticket)
            data[ticket] = tmp
        return data

    def downloads(self):
        data = self.get_download_data()
        buf = []
        for k,v in data.items():
            done_count = 0
            for kk, vv in v.items():
                if vv.endswith('_DONE'):
                    done_count += 1
            buf.append((k, '%s/%s' % (done_count, len(v))))
        return buf

    def delete_download(self, ticket):
        redis_server = redis.from_url(self.redis_url)
        tmp = redis_server.hgetall(ticket)
        count = 0
        for k, v in tmp.items():
            count += redis_server.hdel(ticket, k)
        return count
=======
    def uncompress_groupby_to_df(self, result_tar, groupby_col_list, agg_list, where_terms_list, aggregate=False):
        # uncompress result retured by the groupby and convert it to a Pandas DataFrame
        try:
            tar_file = TarFile(fileobj=StringIO(result_tar))
            tmp_dir = tempfile.mkdtemp(prefix='tar_dir_')
            tar_file.extractall(tmp_dir)
        except TarError:
            raise ValueError(result_tar)
        del result_tar
        del tar_file

        ct = None

        # now untar and aggregate the individual shard results
        for i, sub_tar in enumerate(glob.glob(os.path.join(tmp_dir, '*'))):
            new_dir = os.path.join(tmp_dir, 'bcolz_' + str(i))
            rm_file_or_dir(new_dir)
            with tarfile.open(sub_tar, mode='r') as tar_file:
                tar_file.extractall(new_dir)
            # rm_file_or_dir(sub_tar)
            ctable_dir = glob.glob(os.path.join(new_dir, '*'))[0]
            new_ct = ctable(rootdir=ctable_dir, mode='a')
            if i == 0:
                ct = new_ct
            else:
                ct.append(new_ct)

        # aggregate by groupby parameters
        if ct is None:
            result_df = pd.DataFrame()
        elif aggregate:
            new_dir = os.path.join(tmp_dir, 'end_result')
            rm_file_or_dir(new_dir)
            # we can only sum now
            new_agg_list = [[x[2], 'sum', x[2]] for x in agg_list]
            result_ctable = ct.groupby(groupby_col_list, new_agg_list, rootdir=new_dir)
            result_df = result_ctable.todataframe()
        else:
            result_df = ct.todataframe()

        rm_file_or_dir(tmp_dir)

        return result_df
>>>>>>> 76e4a931
<|MERGE_RESOLUTION|>--- conflicted
+++ resolved
@@ -157,35 +157,6 @@
 
         return signature
 
-<<<<<<< HEAD
-    def get_download_data(self):
-        redis_server = redis.from_url(self.redis_url)
-        tickets = set(redis_server.keys(bqueryd.REDIS_TICKET_KEY_PREFIX+'*'))
-        data = {}
-        for ticket in tickets:
-            tmp = redis_server.hgetall(ticket)
-            data[ticket] = tmp
-        return data
-
-    def downloads(self):
-        data = self.get_download_data()
-        buf = []
-        for k,v in data.items():
-            done_count = 0
-            for kk, vv in v.items():
-                if vv.endswith('_DONE'):
-                    done_count += 1
-            buf.append((k, '%s/%s' % (done_count, len(v))))
-        return buf
-
-    def delete_download(self, ticket):
-        redis_server = redis.from_url(self.redis_url)
-        tmp = redis_server.hgetall(ticket)
-        count = 0
-        for k, v in tmp.items():
-            count += redis_server.hdel(ticket, k)
-        return count
-=======
     def uncompress_groupby_to_df(self, result_tar, groupby_col_list, agg_list, where_terms_list, aggregate=False):
         # uncompress result retured by the groupby and convert it to a Pandas DataFrame
         try:
@@ -229,4 +200,31 @@
         rm_file_or_dir(tmp_dir)
 
         return result_df
->>>>>>> 76e4a931
+
+    def get_download_data(self):
+        redis_server = redis.from_url(self.redis_url)
+        tickets = set(redis_server.keys(bqueryd.REDIS_TICKET_KEY_PREFIX+'*'))
+        data = {}
+        for ticket in tickets:
+            tmp = redis_server.hgetall(ticket)
+            data[ticket] = tmp
+        return data
+
+    def downloads(self):
+        data = self.get_download_data()
+        buf = []
+        for k,v in data.items():
+            done_count = 0
+            for kk, vv in v.items():
+                if vv.endswith('_DONE'):
+                    done_count += 1
+            buf.append((k, '%s/%s' % (done_count, len(v))))
+        return buf
+
+    def delete_download(self, ticket):
+        redis_server = redis.from_url(self.redis_url)
+        tmp = redis_server.hgetall(ticket)
+        count = 0
+        for k, v in tmp.items():
+            count += redis_server.hdel(ticket, k)
+        return count