--- conflicted
+++ resolved
@@ -308,7 +308,6 @@
             ticket = msg['ticket']
             dest = msg['dest']
             filename = msg['filename']
-<<<<<<< HEAD
             progress = msg['progress']
             size = msg['size']
 
@@ -317,10 +316,6 @@
                 self.logger.debug("FileDownloadProgress received for ticket %s which is not in downloads" % ticket)
                 return
             dlpt.update_progress(dest, filename, progress, size)
-=======
-            for x in ('progress', 'size'):
-                self.downloads[ticket]['progress'][dest].setdefault(filename, {'started':time.time()})[x] = msg.get(x)
->>>>>>> 32c84fc9
             return
 
         if 'token' in msg:
@@ -480,7 +475,6 @@
 
     def check_downloads(self):
         completed_tickets = []
-<<<<<<< HEAD
         for ticket, dlpt in self.downloads.items():
             if not dlpt.is_busy():
                 self.logger.debug('Download done %s' % dlpt.to_dict())
@@ -491,34 +485,6 @@
                 completed_tickets.append(ticket)
 
             if not dlpt.rpc_reply and (len(dlpt.nodes) == len(self.others) + 1):
-=======
-        for ticket, download in self.downloads.items():
-
-            in_progress_count = 0 
-            total_count = 0
-
-            node_progress_dict = download.get('progress', {})
-            for controller_address, progress in node_progress_dict.items():
-                if not progress:
-                    in_progress_count += 1
-
-                # progress is a dict keyed on filename
-                for filename, fileprogress in progress.items():
-                    total_count += 1
-                    if fileprogress.get('progress', 0) > -1:
-                        in_progress_count += 1
-
-            if in_progress_count < 1:
-                self.logger.debug(node_progress_dict)
-                # Send msg to all to move the signature from READY to production and rename
-                m = Message({'payload':'movebcolz', 'ticket':ticket})
-                for controller_address in node_progress_dict:
-                    self.send(controller_address, m.to_json())
-                completed_tickets.append(ticket)
-
-            # TODO only using the count of others here, do something more reliable
-            if not download.get('reply') and len(node_progress_dict) == len(self.others) + 1:
->>>>>>> 32c84fc9
                 self.logger.debug('OK, ALL nodes in progress downloading file')
                 # Return the ticket number to the calling RPC...
                 rpc_id = dlpt.rpc_id
