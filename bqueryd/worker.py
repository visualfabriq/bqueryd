import os
import errno
import time
import zmq
import bquery
import bcolz
import traceback
import tempfile
import tarfile
import zipfile
import shutil
import boto
import redis
import binascii
import logging
import random
import bqueryd
import socket
import smart_open
from ssl import SSLError
from bqueryd.messages import msg_factory, WorkerRegisterMessage, ErrorMessage, BusyMessage, StopMessage, \
    DoneMessage
from bqueryd.tool import rm_file_or_dir

DATA_FILE_EXTENSION = '.bcolz'
DATA_SHARD_FILE_EXTENSION = '.bcolzs'
POLLING_TIMEOUT = 5000  # timeout in ms : how long to wait for network poll, this also affects frequency of seeing new controllers and datafiles
<<<<<<< HEAD
WRM_DELAY = 20 # how often in seconds to send a WorkerRegisterMessage
MAX_MESSAGES = 20
=======
WRM_DELAY = 20  # how often in seconds to send a WorkerRegisterMessage
MAX_MESSAGES = 10  # after how many messages should the controller be restarted
MAX_MESSAGES = int(MAX_MESSAGES + 0.30 * MAX_MESSAGES * (random.random() - 0.5))  # randomize actual amount
>>>>>>> 7f72063f
bcolz.set_nthreads(1)


class WorkerNode(object):
    def __init__(self, data_dir=bqueryd.DEFAULT_DATA_DIR, redis_url='redis://127.0.0.1:6379/0', loglevel=logging.DEBUG):
        if not os.path.exists(data_dir) or not os.path.isdir(data_dir):
            raise Exception("Datadir %s is not a valid difrectory" % data_dir)
        self.worker_id = binascii.hexlify(os.urandom(8))
        self.node_name = socket.gethostname()
        self.data_dir = data_dir
        self.data_files = set()
        context = zmq.Context()
        self.socket = context.socket(zmq.ROUTER)
        self.socket.setsockopt(zmq.LINGER, 0)
        self.socket.identity = self.worker_id
        self.poller = zmq.Poller()
        self.poller.register(self.socket, zmq.POLLIN | zmq.POLLOUT)
        self.redis_server = redis.from_url(redis_url)
        self.controllers = {}  # Keep a dict of timestamps when you last spoke to controllers
        self.check_controllers()
        self.last_wrm = 0
        self.start_time = time.time()
        self.logger = bqueryd.logger.getChild('worker ' + self.worker_id)
        self.logger.setLevel(loglevel)
        self.msg_count = 0

    def send(self, addr, msg):
        try:
            if 'data' in msg:
                data = msg['data']
                del msg['data']
                self.socket.send_multipart([addr, msg.to_json(), data])
            else:    
                self.socket.send_multipart([addr, msg.to_json()])
        except zmq.ZMQError, ze:
            self.logger.critical("Problem with %s: %s" % (addr, ze))

    def check_controllers(self):
        # Check the Redis set of controllers to see if any new ones have appeared,
        # Also register with them if so.
        listed_controllers = list(self.redis_server.smembers(bqueryd.REDIS_SET_KEY))
        current_controllers = []
        new_controllers = []
        for k in self.controllers.keys()[:]:
            if k not in listed_controllers:
                del self.controllers[k]
                self.socket.disconnect(k)
            else:
                current_controllers.append(k)

        new_controllers = [c for c in listed_controllers if c not in current_controllers]
        for controller_address in new_controllers:
            self.socket.connect(controller_address)
            self.controllers[controller_address] = {'last_seen': 0, 'last_sent': 0, 'address': controller_address}

    def check_datafiles(self):
        has_new_files = False
        for data_file in [filename for filename in os.listdir(self.data_dir) if
                          filename.endswith(DATA_FILE_EXTENSION) or filename.endswith(DATA_SHARD_FILE_EXTENSION)]:
            if data_file not in self.data_files:
                self.data_files.add(data_file)
                has_new_files = True
        if len(self.data_files) < 1:
            self.logger.debug('Data directory %s has no files like %s or %s' % (
                self.data_dir, DATA_FILE_EXTENSION, DATA_SHARD_FILE_EXTENSION))
        return has_new_files

    def prepare_wrm(self):
        wrm = WorkerRegisterMessage()
        wrm['worker_id'] = self.worker_id
        wrm['node'] = self.node_name
        wrm['data_files'] = list(self.data_files)
        wrm['data_dir'] = self.data_dir
        wrm['controllers'] = self.controllers.values()
        wrm['uptime'] = int(time.time() - self.start_time)
        wrm['msg_count'] = self.msg_count
        return wrm

    def heartbeat(self):
        time.sleep(0.001)  # to prevent too tight loop
        since_last_wrm = time.time() - self.last_wrm
        if since_last_wrm > WRM_DELAY:
            self.check_controllers()
            has_new_files = self.check_datafiles()
            self.last_wrm = time.time()
            wrm = self.prepare_wrm()
            for controller, data in self.controllers.items():
                if has_new_files or (time.time() - data['last_seen'] > WRM_DELAY):
                    self.send(controller, wrm)
                    data['last_sent'] = time.time()
                    # self.logger.debug("heartbeat to %s" % data['address'])

    def handle_in(self):
        try:
            tmp = self.socket.recv_multipart()
        except zmq.Again:
            return
        if len(tmp) != 2:
            self.logger.critical('Received a msg with len != 2, something seriously wrong. ')
            return

        sender, msg_buf = tmp
        msg = msg_factory(msg_buf)

        if msg.isa('groupby'):
            self.msg_count += 1
            if self.msg_count > MAX_MESSAGES:
                self.logger.critical('MAX_MESSAGES of %s reached, restarting' % MAX_MESSAGES)
                self.running = False

        data = self.controllers.get(sender)
        if not data:
            self.logger.critical('Received a msg from %s - this is an unknown sender' % sender)
            return
        data['last_seen'] = time.time()
        # self.logger.debug('Received from %s' % sender)

        # TODO Notify Controllers that we are busy, no more messages to be sent
        # The above busy notification is not perfect as other messages might be on their way already
        # but for long-running queries it will at least ensure other controllers
        # don't try and overuse this node by filling up a queue
        busy_msg = BusyMessage()
        self.send_to_all(busy_msg)

        try:
            tmp = self.handle(msg)
        except Exception, e:
            tmp = ErrorMessage(msg)
            tmp['payload'] = traceback.format_exc()
            self.logger.exception(tmp['payload'])
        if tmp:
            self.send(sender, tmp)

        self.send_to_all(DoneMessage())  # Send a DoneMessage to all controllers, this flags you as 'Done'. Duh

    def go(self):
        self.logger.info('Starting')
        self.running = True
        while self.running:
            self.heartbeat()
            for sock, event in self.poller.poll(timeout=POLLING_TIMEOUT):
                if event & zmq.POLLIN:
                    self.handle_in()

        # Also send a message to all your controllers, that you are stopping
        self.send_to_all(StopMessage())
        for k in self.controllers:
            self.socket.disconnect(k)

        self.logger.info('Stopping')

    def send_to_all(self, msg):
        for controller in self.controllers:
            self.send(controller, msg)

    def handle_calc(self, msg):
        tmp_dir = tempfile.mkdtemp(prefix='result_')
        buf_file = tempfile.mktemp(prefix='tar_')

        args, kwargs = msg.get_args_kwargs()
        self.logger.info('doing calc %s' % args)
        filename = args[0]
        groupby_col_list = args[1]
        aggregation_list = args[2]
        where_terms_list = args[3]
        expand_filter_column = kwargs.get('expand_filter_column')
        aggregate = kwargs.get('aggregate', True)

        # create rootdir
        rootdir = os.path.join(self.data_dir, filename)
        if not os.path.exists(rootdir):
            raise Exception('Path %s does not exist' % rootdir)

        ct = bquery.ctable(rootdir=rootdir, mode='r', auto_cache=True)

        # prepare filter
        if not where_terms_list:
            bool_arr = None
        else:
            # quickly verify the where_terms_list
            if not ct.where_terms_factorization_check(where_terms_list):
                # return an empty result because the where terms do not give a result for this ctable
                msg['data'] = ''
                return msg
            # else create the boolean array
            bool_arr = ct.where_terms(where_terms_list, cache=True)

        # expand filter column check
        if expand_filter_column:
            bool_arr = ct.is_in_ordered_subgroups(basket_col=expand_filter_column, bool_arr=bool_arr)

        # retrieve & aggregate if needed
        rm_file_or_dir(tmp_dir)
        if aggregate:
            # aggregate by groupby parameters
            result_ctable = ct.groupby(groupby_col_list, aggregation_list, bool_arr=bool_arr,
                                       rootdir=tmp_dir)
        else:
            # direct result from the ctable
            column_list = groupby_col_list + [x[0] for x in aggregation_list]
            if bool_arr is not None:
                result_ctable = bcolz.fromiter(ct[column_list].where(bool_arr), ct[column_list].dtype, sum(bool_arr),
                                               rootdir=tmp_dir, mode='w')
            else:
                result_ctable = bcolz.fromiter(ct[column_list], ct[column_list].dtype, ct.len,
                                               rootdir=tmp_dir, mode='w')

        # *** clean up temporary files and memory objects
        # filter
        del bool_arr

        # input
        ct.free_cachemem()
        ct.clean_tmp_rootdir()
        del ct

        # save result to archive
        result_ctable.flush()
        result_ctable.free_cachemem()
        with tarfile.open(buf_file, mode='w') as archive:
            archive.add(tmp_dir, arcname=os.path.basename(tmp_dir))
        del result_ctable
        rm_file_or_dir(tmp_dir)

        # create message
        with open(buf_file, 'r') as file:
            # add result to message
            msg['data'] = file.read()
        rm_file_or_dir(buf_file)

        return msg

    def file_downloader_progress(self, ticket, filename, progress):
        # A progress slot contains a timestamp_filesize
        progress_slot = '%s_%s' % (time.time(), progress)
        node_filename_slot = '%s_%s' % (self.node_name, filename)
        self.redis_server.hset('ticket_' + ticket, node_filename_slot, progress_slot)

    def handle_download(self, msg):
        self.logger.debug('Doing download %s', msg)
        fileurl = msg.get('fileurl', '')
        if not fileurl.startswith('s3://'):
            self.logger.critical("Bogus fileurl for download [%s]", fileurl)
            return
        tmp = fileurl[5:].split('/')
        if len(tmp) < 2:
            self.logger.critical("Bogus fileurl %s, should be s3://<bucket-name>/filename", fileurl)
            return
        bucket = tmp[0]
        filename = '/'.join(tmp[1:])

        ticket = msg['ticket']
        ticket_path = os.path.join(bqueryd.INCOMING, ticket)
        self.logger.info("Downloading %s s3://%s/%s" % (ticket, bucket, filename))
        if not os.path.exists(ticket_path):
            try:
                os.mkdir(ticket_path)
            except OSError, ose:
                if ose == errno.EEXIST:
                    pass  # different workers might try to create the same directory at _just_ the same time causing the previous check to fail
        temp_path = os.path.join(bqueryd.INCOMING, ticket, filename)
        if os.path.exists(temp_path):
            self.logger.info("%s exists, skipping download" % temp_path)
            self.file_downloader_progress(ticket, fileurl, 'DONE')
        else:
            # get file from S3
            s3_conn = boto.connect_s3()
            s3_bucket = s3_conn.get_bucket(bucket, validate=False)
            k = s3_bucket.get_key(filename, validate=False)
            k.open()
            size = k.size
            fd, tmp_filename = tempfile.mkstemp(dir=bqueryd.INCOMING)

            # See: https://github.com/RaRe-Technologies/smart_open/commit/a751b7575bfc5cc277ae176cecc46dbb109e47a4
            # Sometime we get timeout errors on the SSL connections
            for x in range(3):
                try:
                    with smart_open.smart_open(k) as fin, open(tmp_filename, 'w') as fout:
                        buf = True
                        progress = 0
                        while buf:
                            buf = fin.read(pow(2, 20) * 16)  # Use a bigger buffer
                            fout.write(buf)
                            progress += len(buf)
                            self.file_downloader_progress(ticket, fileurl, size)
                    break
                except SSLError, e:
                    if x == 2:
                        raise e
                    else:
                        pass

            # unzip the tmp file to the filename
            # if temp_path already exists, first remove it.
            if os.path.exists(temp_path):
                shutil.rmtree(temp_path, ignore_errors=True)
            with zipfile.ZipFile(tmp_filename, 'r', allowZip64=True) as myzip:
                myzip.extractall(temp_path)
            self.logger.debug("Downloaded %s" % temp_path)
            if os.path.exists(tmp_filename):
                os.remove(tmp_filename)
        msg.add_as_binary('result', temp_path)
        self.logger.debug('Download done %s s3://%s/%s', ticket, bucket, filename)
        self.file_downloader_progress(ticket, fileurl, 'DONE')

        return msg

    def handle_movebcolz(self, msg):
        # A notification from the controller that all files are downloaded on all nodes, the files in this ticket can be moved into place
        self.logger.info('movebcolz %s' % msg['ticket'])
        ticket = msg['ticket']
        ticket_path = os.path.join(bqueryd.INCOMING, ticket)
<<<<<<< HEAD
        if os.path.exists(ticket_path):
            for filename in os.listdir(ticket_path):
                prod_path = os.path.join(bqueryd.DEFAULT_DATA_DIR, filename)
                if os.path.exists(prod_path):
                    shutil.rmtree(prod_path, ignore_errors=True)
                ready_path = os.path.join(ticket_path, filename)
                self.logger.debug("moving %s %s" % (ready_path, prod_path))
                os.rename(ready_path, prod_path)
=======
        if not os.path.exists(ticket_path):
            return

        for filename in os.listdir(ticket_path):
            prod_path = os.path.join(bqueryd.DEFAULT_DATA_DIR, filename)
            bqueryd.util.rm_file_or_dir(prod_path)
            ready_path = os.path.join(ticket_path, filename)
            self.logger.debug("moving %s %s" % (ready_path, prod_path))
            shutil.move(ready_path, prod_path)
>>>>>>> 7f72063f

        # Remove all Redis entries for this node and ticket
        # it can't be done per file as we don't have the bucket name from which a file was downloaded
        for node_filename_slot in self.redis_server.hgetall('ticket_' + ticket):
            if node_filename_slot.startswith(self.node_name):
                self.logger.debug('Removing ticket_%s %s', ticket, node_filename_slot)
                self.redis_server.hdel('ticket_' + ticket, node_filename_slot)

        shutil.rmtree(ticket_path, ignore_errors=True)

    def handle(self, msg):
        if msg.isa('kill'):
            self.running = False
            return
        elif msg.isa('info'):
            msg = self.prepare_wrm()
        elif msg.isa('loglevel'):
            args, kwargs = msg.get_args_kwargs()
            if args:
                loglevel = {'info': logging.INFO, 'debug': logging.DEBUG}.get(args[0], logging.INFO)
                self.logger.setLevel(loglevel)
                self.logger.info("Set loglevel to %s" % loglevel)
            return
        elif msg.isa('readfile'):
            args, kwargs = msg.get_args_kwargs()
            msg['data'] = open(args[0]).read()
        elif msg.isa('sleep'):
            args, kwargs = msg.get_args_kwargs()
            time.sleep(float(args[0]))
            snore = 'z' * random.randint(1, 20)
            self.logger.debug(snore)
            msg.add_as_binary('result', snore)
        elif msg.isa('download'):
            msg = self.handle_download(msg)
        elif msg.isa('movebcolz'):
            msg = self.handle_movebcolz(msg)
        else:
            msg = self.handle_calc(msg)
        return msg<|MERGE_RESOLUTION|>--- conflicted
+++ resolved
@@ -25,14 +25,9 @@
 DATA_FILE_EXTENSION = '.bcolz'
 DATA_SHARD_FILE_EXTENSION = '.bcolzs'
 POLLING_TIMEOUT = 5000  # timeout in ms : how long to wait for network poll, this also affects frequency of seeing new controllers and datafiles
-<<<<<<< HEAD
-WRM_DELAY = 20 # how often in seconds to send a WorkerRegisterMessage
-MAX_MESSAGES = 20
-=======
 WRM_DELAY = 20  # how often in seconds to send a WorkerRegisterMessage
-MAX_MESSAGES = 10  # after how many messages should the controller be restarted
+MAX_MESSAGES = 20  # after how many messages should the controller be restarted
 MAX_MESSAGES = int(MAX_MESSAGES + 0.30 * MAX_MESSAGES * (random.random() - 0.5))  # randomize actual amount
->>>>>>> 7f72063f
 bcolz.set_nthreads(1)
 
 
@@ -345,7 +340,6 @@
         self.logger.info('movebcolz %s' % msg['ticket'])
         ticket = msg['ticket']
         ticket_path = os.path.join(bqueryd.INCOMING, ticket)
-<<<<<<< HEAD
         if os.path.exists(ticket_path):
             for filename in os.listdir(ticket_path):
                 prod_path = os.path.join(bqueryd.DEFAULT_DATA_DIR, filename)
@@ -354,17 +348,6 @@
                 ready_path = os.path.join(ticket_path, filename)
                 self.logger.debug("moving %s %s" % (ready_path, prod_path))
                 os.rename(ready_path, prod_path)
-=======
-        if not os.path.exists(ticket_path):
-            return
-
-        for filename in os.listdir(ticket_path):
-            prod_path = os.path.join(bqueryd.DEFAULT_DATA_DIR, filename)
-            bqueryd.util.rm_file_or_dir(prod_path)
-            ready_path = os.path.join(ticket_path, filename)
-            self.logger.debug("moving %s %s" % (ready_path, prod_path))
-            shutil.move(ready_path, prod_path)
->>>>>>> 7f72063f
 
         # Remove all Redis entries for this node and ticket
         # it can't be done per file as we don't have the bucket name from which a file was downloaded
